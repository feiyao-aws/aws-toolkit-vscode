--- conflicted
+++ resolved
@@ -3,7 +3,6 @@
  * SPDX-License-Identifier: Apache-2.0
  */
 
-import * as path from 'path'
 import * as vscode from 'vscode'
 import * as xml2js from 'xml2js'
 
@@ -20,12 +19,10 @@
 import { safeGet } from '../shared/extensionUtilities'
 import { getLogger } from '../shared/logger'
 import { RegionProvider } from '../shared/regions/regionProvider'
-<<<<<<< HEAD
-import { ResourceFetcher } from '../shared/resourceFetcher'
-import { FileResourceLocation, WebResourceLocation } from '../shared/resourceLocation'
-import { TelemetryNamespace } from '../shared/telemetry/telemetryTypes'
-=======
->>>>>>> 6a175b01
+import { CompositeResourceFetcher } from '../shared/resourcefetcher/compositeResourceFetcher'
+import { FileResourceFetcher } from '../shared/resourcefetcher/fileResourceFetcher'
+import { HttpResourceFetcher } from '../shared/resourcefetcher/httpResourceFetcher'
+import { ResourceFetcher } from '../shared/resourcefetcher/resourcefetcher'
 import { registerCommand } from '../shared/telemetry/telemetryUtils'
 import { AWSTreeNodeBase } from '../shared/treeview/nodes/awsTreeNodeBase'
 import { ErrorNode } from '../shared/treeview/nodes/errorNode'
@@ -61,7 +58,7 @@
 
     await recordNumberOfActiveRegionsMetric(awsExplorer)
 
-    await registerExperimentalCommand(activateArguments.context, activateArguments.resourceFetcher)
+    await registerExperimentalCommand(activateArguments.context)
 
     activateArguments.awsContextTrees.addTree(awsExplorer)
 
@@ -144,7 +141,6 @@
     })
 }
 
-<<<<<<< HEAD
 interface SampleRequestManifest {
     requests: {
         request: {
@@ -156,7 +152,6 @@
 
 async function registerExperimentalCommand(
     context: vscode.ExtensionContext,
-    resourceFetcher: ResourceFetcher,
     outputChannel: vscode.OutputChannel = vscode.window.createOutputChannel('AWS Lambda')
 ) {
     registerCommand({
@@ -167,12 +162,11 @@
                 outputChannel
             }
 
-            const sampleInput = await resourceFetcher.getResource([
-                new WebResourceLocation(sampleRequestManifestPath),
-                new FileResourceLocation(
-                    path.join(ext.context.extensionPath, 'resources', 'vs-lambda-sample-request-manifest.xml')
-                )
-            ])
+            const sampleInput = await makeSampleRequestManifestResourceFetcher().get()
+
+            if (!sampleInput) {
+                throw new Error('Unable to retrieve Sample Request manifest')
+            }
 
             const availableTemplates: SelectOption[] = []
 
@@ -196,7 +190,7 @@
                 name: 'Sample Invoker!',
                 webviewJs: 'invokeRemote.js',
                 onDidReceiveMessageFunction: async (message, postMessageFn, destroyWebviewFn) =>
-                    invokeLambdaExperiment(message, postMessageFn, destroyWebviewFn, handlerContext, resourceFetcher),
+                    invokeLambdaExperiment(message, postMessageFn, destroyWebviewFn, handlerContext),
                 context,
                 initialState: {
                     values: {
@@ -209,10 +203,7 @@
                 }
             })
         },
-        telemetryName: {
-            namespace: TelemetryNamespace.Aws,
-            name: 'reactInvoker'
-        }
+        telemetryName: 'lambda_reactInvoker'
     })
 }
 
@@ -220,8 +211,7 @@
     output: AwsComponentToBackendMessage<InvokerValues, InvokerCommands>,
     postMessageFn: (event: BackendToAwsComponentMessage<InvokerValues>) => Thenable<boolean>,
     destroyWebviewFn: () => any,
-    context: InvokerContext,
-    resourceFetcher: ResourceFetcher
+    context: InvokerContext
 ) {
     const outputChannel = context.outputChannel
     const fn = context.node
@@ -229,12 +219,9 @@
 
     switch (output.command) {
         case 'sampleRequestSelected':
-            const sample = await resourceFetcher.getResource([
-                new WebResourceLocation(`${sampleRequestPath}${output.values.template}`),
-                new FileResourceLocation(
-                    path.join(ext.context.extensionPath, 'resources', 'vs-lambda-sample-request-manifest.xml')
-                )
-            ])
+            const sampleUrl = `${sampleRequestPath}${output.values.template}`
+
+            const sample = (await new HttpResourceFetcher(sampleUrl).get()) ?? ''
 
             postMessageFn({
                 values: {
@@ -280,7 +267,8 @@
 
             return
     }
-=======
+}
+
 async function recordNumberOfActiveRegionsMetric(awsExplorer: AwsExplorer) {
     const numOfActiveRegions = awsExplorer.getRegionNodesSize()
     const currTime = new Date()
@@ -306,5 +294,11 @@
             }
         })
     )
->>>>>>> 6a175b01
+}
+
+function makeSampleRequestManifestResourceFetcher(templatePath: string = ''): ResourceFetcher {
+    return new CompositeResourceFetcher(
+        new HttpResourceFetcher(`${sampleRequestManifestPath}${templatePath}`),
+        new FileResourceFetcher(ext.manifestPaths.lambdaSampleRequests)
+    )
 }