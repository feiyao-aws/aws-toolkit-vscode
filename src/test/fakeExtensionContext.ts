--- conflicted
+++ resolved
@@ -4,21 +4,16 @@
  */
 
 import * as vscode from 'vscode'
-<<<<<<< HEAD
-import { Memento } from 'vscode'
-import { ExtContext } from '../shared/extensions'
+import * as del from 'del'
+import { CredentialsStore } from '../credentials/credentialsStore'
 import { DefaultSettingsConfiguration } from '../shared/settingsConfiguration'
 import { DefaultTelemetryService } from '../shared/telemetry/defaultTelemetryService'
+import { ExtContext } from '../shared/extensions'
 import { ExtensionDisposableFiles } from '../shared/utilities/disposableFiles'
+import { FakeAwsContext, FakeRegionProvider } from './utilities/fakeAwsContext'
+import { FakeChannelLogger } from './shared/fakeChannelLogger'
 import { FakeTelemetryPublisher } from './fake/fakeTelemetryService'
 import { MockOutputChannel } from './mockOutputChannel'
-import { FakeChannelLogger } from './shared/fakeChannelLogger'
-import { FakeAwsContext, FakeRegionProvider } from './utilities/fakeAwsContext'
-import { CredentialsStore } from '../credentials/credentialsStore'
-=======
-import * as del from 'del'
-import { ExtensionDisposableFiles } from '../shared/utilities/disposableFiles'
->>>>>>> 267df92d
 
 export interface FakeMementoStorage {
     [key: string]: any
@@ -69,11 +64,11 @@
     public static async getNew(): Promise<FakeExtensionContext> {
         const ctx = new FakeExtensionContext()
         try {
-<<<<<<< HEAD
-            ExtensionDisposableFiles.getInstance().dispose()
+            TestExtensionDisposableFiles.clearInstance()
         } catch {
-            await ExtensionDisposableFiles.initialize(ctx)
+            // Ignore.
         }
+        await TestExtensionDisposableFiles.initialize(ctx)
         return ctx
     }
 
@@ -103,14 +98,6 @@
             credentialsStore: new CredentialsStore(),
         }
     }
-=======
-            TestExtensionDisposableFiles.clearInstance()
-        } catch {
-            // Ignore.
-        }
-        await TestExtensionDisposableFiles.initialize(ctx)
-        return ctx
-    }
 }
 
 export class TestExtensionDisposableFiles extends ExtensionDisposableFiles {
@@ -132,7 +119,6 @@
     public static resetOriginalInstance() {
         ExtensionDisposableFiles.INSTANCE = TestExtensionDisposableFiles.ORIGINAL_INSTANCE
     }
->>>>>>> 267df92d
 }
 
 class FakeMemento implements vscode.Memento {
