{
    "name": "aws-toolkit-vscode",
    "displayName": "AWS Toolkit",
    "description": "An extension for working with Amazon Web Services",
    "version": "1.12.0-SNAPSHOT",
    "publisher": "amazonwebservices",
    "license": "Apache-2.0",
    "repository": {
        "type": "git",
        "url": "https://github.com/aws/aws-toolkit-vscode"
    },
    "engines": {
        "vscode": "^1.42.0"
    },
    "icon": "resources/aws-icon-256x256.png",
    "bugs": {
        "url": "https://github.com/aws/aws-toolkit-vscode/issues"
    },
    "galleryBanner": {
        "color": "#FF9900",
        "theme": "light"
    },
    "categories": [
        "Debuggers",
        "Other"
    ],
    "keywords": [
        "AWS",
        "Lambda",
        "Serverless"
    ],
    "preview": false,
    "qna": "https://github.com/aws/aws-toolkit-vscode/issues",
    "activationEvents": [
        "onStartupFinished",
        "onCommand:aws.login",
        "onCommand:aws.credential.profile.create",
        "onCommand:aws.logout",
        "onCommand:aws.createIssueOnGitHub",
        "onCommand:aws.submitFeedback",
        "onCommand:aws.showRegion",
        "onCommand:aws.hideRegion",
        "onView:aws.explorer",
        "onCommand:aws.deploySamApplication",
        "onCommand:aws.samcli.detect",
        "onCommand:aws.lambda.createNewSamApp",
        "onDebugInitialConfigurations",
        "onCommand:aws.viewLogs",
        "onCommand:aws.quickStart",
        "onCommand:aws.help",
        "onCommand:aws.github",
        "onCommand:aws.previewStateMachine",
        "onCommand:aws.stepfunctions.createStateMachineFromTemplate",
        "onCommand:aws.stepfunctions.publishStateMachine",
        "onView:aws.cdk.explorer",
        "onCommand:aws.refreshCdkExplorer",
        "onCommand:aws.aboutToolkit",
        "onLanguage:asl"
    ],
    "main": "./extensionMain",
    "contributes": {
        "configuration": {
            "type": "object",
            "title": "%AWS.configuration.title%",
            "properties": {
                "aws.profile": {
                    "type": "string",
                    "default": "",
                    "description": "%AWS.configuration.profileDescription%"
                },
                "aws.onDefaultRegionMissing": {
                    "type": "string",
                    "default": "prompt",
                    "markdownDescription": "%AWS.configuration.description.onDefaultRegionMissing%"
                },
                "aws.sam.template.depth": {
                    "type": "number",
                    "default": 4,
                    "description": "%AWS.configuration.sam.template.depth%"
                },
                "aws.samcli.location": {
                    "type": "string",
                    "default": "",
                    "markdownDescription": "%AWS.configuration.description.samcli.location%"
                },
                "aws.samcli.debug.attach.retry.maximum": {
                    "type": "number",
                    "default": 30,
                    "description": "%AWS.configuration.description.samcli.debug.attach.retry.maximum%"
                },
                "aws.samcli.debug.attach.timeout.millis": {
                    "type": "number",
                    "default": 30000,
                    "markdownDescription": "%AWS.configuration.description.samcli.debug.attach.timeout%"
                },
                "aws.cdk.explorer.enabled": {
                    "type": "boolean",
                    "default": true,
                    "description": "%AWS.configuration.description.cdk.explorer.enabled%"
                },
                "aws.logLevel": {
                    "type": "string",
                    "default": "info",
                    "enum": [
                        "error",
                        "warn",
                        "info",
                        "verbose",
                        "debug"
                    ],
                    "enumDescriptions": [
                        "Errors Only",
                        "Errors and Warnings",
                        "Errors, Warnings, and Info",
                        "Errors, Warnings, Info, and Verbose",
                        "Errors, Warnings, Info, Verbose, and Debug"
                    ],
                    "markdownDescription": "%AWS.configuration.description.logLevel%"
                },
                "aws.telemetry": {
                    "type": "boolean",
                    "default": true,
                    "markdownDescription": "%AWS.configuration.description.telemetry%"
                },
                "aws.stepfunctions.asl.format.enable": {
                    "type": "boolean",
                    "scope": "window",
                    "default": true,
                    "description": "%AWS.stepFunctions.asl.format.enable.desc%"
                },
                "aws.stepfunctions.asl.maxItemsComputed": {
                    "type": "number",
                    "default": 5000,
                    "description": "%AWS.stepFunctions.asl.maxItemsComputed.desc%"
                }
            }
        },
        "debuggers": [
            {
                "type": "aws-sam",
                "label": "%AWS.configuration.description.awssam.debug.label%",
                "configurationAttributes": {
                    "direct-invoke": {
                        "$schema": "http://json-schema.org/draft-07/schema#",
                        "title": "AwsSamDebuggerConfiguration",
                        "additionalProperties": false,
                        "properties": {
                            "aws": {
                                "title": "AWS Connection",
                                "description": "%AWS.configuration.description.awssam.debug.aws%",
                                "properties": {
                                    "credentials": {
                                        "description": "%AWS.configuration.description.awssam.debug.credentials%",
                                        "type": "string"
                                    },
                                    "region": {
                                        "description": "%AWS.configuration.description.awssam.debug.region%",
                                        "type": "string"
                                    }
                                },
                                "additionalProperties": false,
                                "type": "object"
                            },
                            "invokeTarget": {
                                "oneOf": [
                                    {
                                        "title": "Template Target Properties",
                                        "description": "%AWS.configuration.description.awssam.debug.invokeTarget%",
                                        "properties": {
                                            "samTemplatePath": {
                                                "description": "%AWS.configuration.description.awssam.debug.samTemplatePath%",
                                                "type": "string"
                                            },
                                            "samTemplateResource": {
                                                "description": "%AWS.configuration.description.awssam.debug.samTemplateResource%",
                                                "type": "string"
                                            },
                                            "target": {
                                                "description": "%AWS.configuration.description.awssam.debug.target%",
                                                "type": "string",
                                                "enum": [
                                                    "template"
                                                ]
                                            }
                                        },
                                        "additionalProperties": false,
                                        "required": [
                                            "samTemplatePath",
                                            "samTemplateResource",
                                            "target"
                                        ],
                                        "type": "object"
                                    },
                                    {
                                        "title": "Code Target Properties",
                                        "description": "%AWS.configuration.description.awssam.debug.invokeTarget%",
                                        "properties": {
                                            "lambdaHandler": {
                                                "description": "%AWS.configuration.description.awssam.debug.lambdaHandler%",
                                                "type": "string"
                                            },
                                            "projectRoot": {
                                                "description": "%AWS.configuration.description.awssam.debug.projectRoot%",
                                                "type": "string"
                                            },
                                            "target": {
                                                "description": "%AWS.configuration.description.awssam.debug.target%",
                                                "type": "string",
                                                "enum": [
                                                    "code"
                                                ]
                                            }
                                        },
                                        "additionalProperties": false,
                                        "required": [
                                            "lambdaHandler",
                                            "projectRoot",
                                            "target"
                                        ],
                                        "type": "object"
                                    }
                                ]
                            },
                            "lambda": {
                                "title": "Lambda Properties",
                                "description": "%AWS.configuration.description.awssam.debug.lambda%",
                                "properties": {
                                    "environmentVariables": {
                                        "description": "%AWS.configuration.description.awssam.debug.envvars%",
                                        "additionalProperties": {
                                            "type": [
                                                "string",
                                                "number",
                                                "boolean"
                                            ]
                                        },
                                        "type": "object"
                                    },
                                    "event": {
                                        "description": "%AWS.configuration.description.awssam.debug.event%",
                                        "properties": {
                                            "json": {
                                                "additionalProperties": {
                                                    "type": [
                                                        "string",
                                                        "number",
                                                        "boolean"
                                                    ]
                                                },
                                                "type": "object"
                                            },
                                            "path": {
                                                "description": "%AWS.configuration.description.awssam.debug.event.path%",
                                                "type": "string"
                                            }
                                        },
                                        "additionalProperties": false,
                                        "type": "object"
                                    },
                                    "memoryMb": {
                                        "description": "%AWS.configuration.description.awssam.debug.memoryMb%",
                                        "type": "number"
                                    },
                                    "runtime": {
                                        "description": "%AWS.configuration.description.awssam.debug.runtime%",
                                        "type": "string"
                                    },
                                    "timeoutSec": {
                                        "description": "%AWS.configuration.description.awssam.debug.timeout%",
                                        "type": "number"
                                    }
                                },
                                "additionalProperties": false,
                                "type": "object"
                            },
                            "sam": {
                                "title": "SAM CLI Properties",
                                "description": "%AWS.configuration.description.awssam.debug.sam%",
                                "properties": {
                                    "buildArguments": {
                                        "description": "%AWS.configuration.description.awssam.debug.buildArguments%",
                                        "type": "string"
                                    },
                                    "containerBuild": {
                                        "description": "%AWS.configuration.description.awssam.debug.containerBuild%",
                                        "type": "boolean"
                                    },
                                    "dockerNetwork": {
                                        "description": "%AWS.configuration.description.awssam.debug.dockerNetwork%",
                                        "type": "string"
                                    },
                                    "localArguments": {
                                        "description": "%AWS.configuration.description.awssam.debug.localArguments%",
                                        "type": "string"
                                    },
                                    "skipNewImageCheck": {
                                        "description": "%AWS.configuration.description.awssam.debug.skipNewImageCheck%",
                                        "type": "boolean"
                                    },
                                    "template": {
                                        "properties": {
                                            "parameters": {
                                                "additionalProperties": {
                                                    "type": [
                                                        "string",
                                                        "number",
                                                        "boolean"
                                                    ]
                                                },
                                                "type": "object"
                                            }
                                        },
                                        "type": "object",
                                        "additionalProperties": false
                                    }
                                },
                                "additionalProperties": false,
                                "type": "object"
                            }
                        },
                        "required": [
                            "invokeTarget"
                        ],
                        "type": "object"
                    }
                },
                "configurationSnippets": [
                    {
                        "label": "%AWS.configuration.description.awssam.debug.snippets.lambdaCode.label%",
                        "description": "%AWS.configuration.description.awssam.debug.snippets.lambdaCode.description%",
                        "body": {
                            "type": "aws-sam",
                            "request": "direct-invoke",
                            "name": "${3:Invoke Lambda}",
                            "invokeTarget": {
                                "target": "code",
                                "lambdaHandler": "${1:Function Handler}",
                                "projectRoot": "^\"\\${workspaceFolder}\""
                            },
                            "lambda": {
                                "runtime": "${2:Lambda Runtime}",
                                "event": {
                                    "json": {}
                                }
                            }
                        }
                    },
                    {
                        "label": "%AWS.configuration.description.awssam.debug.snippets.lambdaTemplate.label%",
                        "description": "%AWS.configuration.description.awssam.debug.snippets.lambdaTemplate.description%",
                        "body": {
                            "type": "aws-sam",
                            "request": "direct-invoke",
                            "name": "${3:Invoke Lambda}",
                            "invokeTarget": {
                                "target": "template",
                                "samTemplatePath": "${1:Template Location}",
                                "samTemplateResource": "${2:Function Logical ID}"
                            },
                            "lambda": {
                                "event": {
                                    "json": {}
                                }
                            }
                        }
                    }
                ]
            }
        ],
        "viewsContainers": {
            "activitybar": [
                {
                    "id": "aws-explorer",
                    "title": "%AWS.title%",
                    "icon": "media/aws-logo.svg"
                }
            ]
        },
        "views": {
            "aws-explorer": [
                {
                    "id": "aws.explorer",
                    "name": "%AWS.lambda.explorerTitle%"
                }
            ],
            "explorer": [
                {
                    "id": "aws.cdk.explorer",
                    "name": "%AWS.cdk.explorerTitle%",
                    "when": "config.aws.cdk.explorer.enabled"
                }
            ]
        },
        "menus": {
            "commandPalette": [
                {
                    "command": "aws.deleteCloudFormation",
                    "when": "false"
                },
                {
                    "command": "aws.downloadStateMachineDefinition",
                    "when": "false"
                },
                {
                    "command": "aws.executeStateMachine",
                    "when": "false"
                },
                {
                    "command": "aws.copyArn",
                    "when": "false"
                },
                {
                    "command": "aws.downloadSchemaItemCode",
                    "when": "false"
                },
                {
                    "command": "aws.deleteLambda",
                    "when": "false"
                },
                {
                    "command": "aws.invokeLambda",
                    "when": "false"
                },
                {
                    "command": "aws.viewSchemaItem",
                    "when": "false"
                },
                {
                    "command": "aws.searchSchema",
                    "when": "false"
                },
                {
                    "command": "aws.searchSchemaPerRegistry",
                    "when": "false"
                },
                {
                    "command": "aws.refreshAwsExplorer",
                    "when": "false"
                },
                {
                    "command": "aws.refreshCdkExplorer",
                    "when": "false"
                },
                {
                    "command": "aws.cdk.provideFeedback",
                    "when": "false"
                },
                {
                    "command": "aws.showErrorDetails",
                    "when": "false"
                }
            ],
            "editor/title": [
                {
                    "command": "aws.previewStateMachine",
                    "when": "editorLangId == asl",
                    "group": "navigation"
                }
            ],
            "view/title": [
                {
                    "command": "aws.submitFeedback",
                    "when": "view == aws.explorer",
                    "group": "navigation@6"
                },
                {
                    "command": "aws.refreshAwsExplorer",
                    "when": "view == aws.explorer",
                    "group": "navigation@5"
                },
                {
                    "command": "aws.login",
                    "when": "view == aws.explorer",
                    "group": "1_account@1"
                },
                {
                    "command": "aws.showRegion",
                    "when": "view == aws.explorer",
                    "group": "2_region@1"
                },
                {
                    "command": "aws.hideRegion",
                    "when": "view == aws.explorer",
                    "group": "2_region@2"
                },
                {
                    "command": "aws.lambda.createNewSamApp",
                    "when": "view == aws.explorer",
                    "group": "3_lambda@1"
                },
                {
                    "command": "aws.deploySamApplication",
                    "when": "view == aws.explorer",
                    "group": "3_lambda@2"
                },
                {
                    "command": "aws.quickStart",
                    "when": "view == aws.explorer",
                    "group": "y_quickStart@1"
                },
                {
                    "command": "aws.help",
                    "when": "view == aws.explorer",
                    "group": "z_externalLinks@1"
                },
                {
                    "command": "aws.github",
                    "when": "view == aws.explorer",
                    "group": "z_externalLinks@2"
                },
                {
                    "command": "aws.createIssueOnGitHub",
                    "when": "view == aws.explorer",
                    "group": "z_externalLinks@3"
                },
                {
                    "command": "aws.submitFeedback",
                    "when": "view == aws.explorer",
                    "group": "z_externalLinks@4"
                },
                {
                    "command": "aws.refreshCdkExplorer",
                    "when": "view == aws.cdk.explorer",
                    "group": "navigation@5"
                },
                {
                    "command": "aws.cdk.help",
                    "when": "view == aws.cdk.explorer",
                    "group": "z_externalLinks@2"
                },
                {
                    "command": "aws.cdk.provideFeedback",
                    "when": "view == aws.cdk.explorer",
                    "group": "z_externalLinks@3"
                },
                {
                    "command": "aws.aboutToolkit",
                    "when": "view == aws.explorer",
                    "group": "zz_about@1"
                }
            ],
            "view/item/context": [
                {
                    "command": "aws.invokeLambda",
                    "when": "view == aws.explorer && viewItem =~ /^(awsRegionFunctionNode|awsCloudFormationFunctionNode)$/",
                    "group": "0@1"
                },
                {
                    "command": "aws.deleteLambda",
                    "when": "view == aws.explorer && viewItem == awsRegionFunctionNode",
                    "group": "2@1"
                },
                {
                    "command": "aws.deleteCloudFormation",
                    "when": "view == aws.explorer && viewItem == awsCloudFormationNode",
                    "group": "2@5"
                },
                {
                    "command": "aws.searchSchema",
                    "when": "view == aws.explorer && viewItem == awsSchemasNode",
                    "group": "0@1"
                },
                {
                    "command": "aws.searchSchemaPerRegistry",
                    "when": "view == aws.explorer && viewItem == awsRegistryItemNode",
                    "group": "0@1"
                },
                {
                    "command": "aws.viewSchemaItem",
                    "when": "view == aws.explorer && viewItem == awsSchemaItemNode",
                    "group": "0@1"
                },
                {
                    "command": "aws.downloadStateMachineDefinition",
                    "when": "view == aws.explorer && viewItem == awsStateMachineNode",
                    "group": "0@1"
                },
                {
                    "command": "aws.executeStateMachine",
                    "when": "view == aws.explorer && viewItem == awsStateMachineNode",
                    "group": "0@2"
                },
                {
                    "command": "aws.copyArn",
                    "when": "view == aws.explorer && viewItem =~ /^(awsRegionFunctionNode|awsCloudFormationFunctionNode|awsStateMachineNode|awsCloudFormationNode|awsCloudWatchLogNode)$/",
                    "group": "1@1"
                },
                {
                    "command": "aws.downloadSchemaItemCode",
                    "when": "view == aws.explorer && viewItem == awsSchemaItemNode",
                    "group": "1@1"
                },
                {
                    "command": "aws.showErrorDetails",
                    "when": "view == aws.explorer && viewItem == awsErrorNode",
                    "group": "0@5"
                },
                {
                    "command": "aws.hideRegion",
                    "group": "0@1",
                    "when": "view == aws.explorer && viewItem == awsRegionNode"
                },
                {
                    "command": "aws.cloudWatchLogs.viewLogStream",
                    "group": "0@1",
                    "when": "view == aws.explorer && viewItem == awsCloudWatchLogNode"
                }
            ]
        },
        "commands": [
            {
                "command": "aws.lambda.createNewSamApp",
                "title": "%AWS.command.createNewSamApp%",
                "category": "AWS"
            },
            {
                "command": "aws.login",
                "title": "%AWS.command.login%",
                "category": "AWS"
            },
            {
                "command": "aws.credential.profile.create",
                "title": "%AWS.command.credential.profile.create%",
                "category": "AWS"
            },
            {
                "command": "aws.logout",
                "title": "%AWS.command.logout%",
                "category": "AWS"
            },
            {
                "command": "aws.createIssueOnGitHub",
                "title": "%AWS.command.createIssueOnGitHub%",
                "category": "AWS"
            },
            {
                "command": "aws.cdk.provideFeedback",
                "title": "%AWS.command.cdk.provideFeedback%",
                "category": "AWS"
            },
            {
                "command": "aws.cdk.help",
                "title": "%AWS.command.cdk.help%",
                "category": "AWS"
            },
            {
                "command": "aws.showRegion",
                "title": "%AWS.command.showRegion%",
                "category": "AWS"
            },
            {
                "command": "aws.hideRegion",
                "title": "%AWS.command.hideRegion%",
                "category": "AWS"
            },
            {
                "command": "aws.invokeLambda",
                "title": "%AWS.command.invokeLambda%",
                "category": "AWS"
            },
            {
                "command": "aws.deleteLambda",
                "title": "%AWS.command.deleteLambda%",
                "category": "AWS"
            },
            {
                "command": "aws.deploySamApplication",
                "title": "%AWS.command.deploySamApplication%",
                "category": "AWS"
            },
            {
                "command": "aws.submitFeedback",
                "title": "%AWS.command.submitFeedback%",
                "category": "AWS",
                "icon": {
                    "dark": "third-party/resources/from-vscode/dark/feedback.svg",
                    "light": "third-party/resources/from-vscode/light/feedback.svg"
                }
            },
            {
                "command": "aws.refreshAwsExplorer",
                "title": "%AWS.command.refreshAwsExplorer%",
                "category": "AWS",
                "icon": {
                    "dark": "third-party/resources/from-vscode-icons/dark/refresh.svg",
                    "light": "third-party/resources/from-vscode-icons/light/refresh.svg"
                }
            },
            {
                "command": "aws.samcli.detect",
                "title": "%AWS.command.samcli.detect%",
                "category": "AWS"
            },
            {
                "command": "aws.deleteCloudFormation",
                "title": "%AWS.command.deleteCloudFormation%",
                "category": "AWS"
            },
            {
                "command": "aws.downloadStateMachineDefinition",
                "title": "%AWS.command.downloadStateMachineDefinition%",
                "category": "AWS"
            },
            {
                "command": "aws.executeStateMachine",
                "title": "%AWS.command.executeStateMachine%",
                "category": "AWS"
            },
            {
                "command": "aws.copyArn",
                "title": "%AWS.command.copyArn%",
                "category": "AWS"
            },
            {
                "command": "aws.viewSchemaItem",
                "title": "%AWS.command.viewSchemaItem%",
                "category": "AWS"
            },
            {
                "command": "aws.searchSchema",
                "title": "%AWS.command.searchSchema%",
                "category": "AWS"
            },
            {
                "command": "aws.searchSchemaPerRegistry",
                "title": "%AWS.command.searchSchemaPerRegistry%",
                "category": "AWS"
            },
            {
                "command": "aws.downloadSchemaItemCode",
                "title": "%AWS.command.downloadSchemaItemCode%",
                "category": "AWS"
            },
            {
                "command": "aws.showErrorDetails",
                "title": "%AWS.command.showErrorDetails%",
                "category": "AWS"
            },
            {
                "command": "aws.viewLogs",
                "title": "%AWS.command.viewLogs%",
                "category": "AWS"
            },
            {
                "command": "aws.help",
                "title": "%AWS.command.help%",
                "category": "AWS"
            },
            {
                "command": "aws.github",
                "title": "%AWS.command.github%",
                "category": "AWS"
            },
            {
                "command": "aws.quickStart",
                "title": "%AWS.command.quickStart%",
                "category": "AWS"
            },
            {
                "command": "aws.refreshCdkExplorer",
                "title": "%AWS.command.refreshCdkExplorer%",
                "category": "AWS",
                "icon": {
                    "dark": "third-party/resources/from-vscode-icons/dark/refresh.svg",
                    "light": "third-party/resources/from-vscode-icons/light/refresh.svg"
                }
            },
            {
                "command": "aws.stepfunctions.createStateMachineFromTemplate",
                "title": "%AWS.command.stepFunctions.createStateMachineFromTemplate%",
                "category": "AWS"
            },
            {
                "command": "aws.stepfunctions.publishStateMachine",
                "title": "%AWS.command.stepFunctions.publishStateMachine%",
                "category": "AWS"
            },
            {
                "command": "aws.previewStateMachine",
                "title": "%AWS.command.stepFunctions.previewStateMachine%",
                "category": "AWS",
                "icon": {
                    "light": "resources/light/stepfunctions/preview.svg",
                    "dark": "resources/dark/stepfunctions/preview.svg"
                }
            },
            {
                "command": "aws.aboutToolkit",
                "title": "%AWS.command.aboutToolkit%",
                "category": "AWS"
            },
            {
                "command": "aws.cloudWatchLogs.viewLogStream",
                "title": "%AWS.command.viewLogStream%",
                "category": "AWS"
            }
        ],
        "jsonValidation": [
            {
                "fileMatch": ".aws/templates.json",
                "url": "./dist/src/templates/templates.json"
            },
            {
                "fileMatch": "*ecs-task-def.json",
                "url": "https://ecs-intellisense.s3-us-west-2.amazonaws.com/task-definition/schema.json"
            }
        ],
        "languages": [
            {
                "id": "asl",
                "extensions": [
                    ".asl.json",
                    ".asl"
                ],
                "aliases": [
                    "Amazon States Language"
                ]
            }
        ],
        "keybindings": [
            {
                "command": "aws.previewStateMachine",
                "key": "ctrl+shift+v",
                "mac": "cmd+shift+v",
                "when": "editorTextFocus && editorLangId == asl"
            }
        ],
        "grammars": [
            {
                "language": "asl",
                "scopeName": "source.asl",
                "path": "./syntaxes/ASL.tmLanguage"
            }
        ]
    },
    "scripts": {
        "vscode:prepublish": "npm run clean && npm run lint && webpack --mode production && npm run buildScripts",
        "bundleDeps": "node ./build-scripts/bundleDeps.js",
        "clean": "node ./build-scripts/clean.js dist",
        "generateNonCodeFiles": "ts-node ./build-scripts/generateNonCodeFiles.ts",
        "reset": "node ./build-scripts/clean.js dist node_modules && npm install",
        "copyNonCodeFiles": "node ./build-scripts/copyNonCodeFiles.js",
        "copyExtensionMain": "node ./build-scripts/copyExtensionMain.js",
        "buildScripts": "npm run bundleDeps && npm run copyExtensionMain && npm run copyNonCodeFiles && npm run generateNonCodeFiles",
        "compile": "webpack --mode development && npm run buildScripts",
        "recompile": "npm run clean && npm run compile",
        "watch": "npm run buildScripts && tsc -watch -p ./",
        "postinstall": "ts-node ./build-scripts/generateServiceClient.ts && npm run generateTelemetry && npm run generateConfigurationAttributes",
        "testCompile": "tsc -p ./ && npm run buildScripts",
        "test": "npm run testCompile && ts-node ./test-scripts/test.ts",
        "integrationTest": "npm run testCompile && ts-node ./test-scripts/integrationTest.ts",
        "lint": "eslint -c .eslintrc.js --ext .ts .",
        "lintfix": "eslint -c .eslintrc.js --fix --ext .ts .",
        "package": "vsce package",
        "packageAlpha": "ts-node ./build-scripts/packageAlpha.ts",
        "install-plugin": "vsce package -o aws-toolkit-vscode-test.vsix && code --install-extension aws-toolkit-vscode-test.vsix",
        "generateTelemetry": "node node_modules/@aws-toolkits/telemetry/lib/generateTelemetry.js --extraInput=src/shared/telemetry/vscodeTelemetry.json --output=src/shared/telemetry/telemetry.gen.ts",
        "generateConfigurationAttributes": "ts-node ./build-scripts/generateConfigurationAttributes.ts",
        "newChange": "ts-node ./build-scripts/newChange.ts",
        "createRelease": "ts-node ./build-scripts/createRelease.ts"
    },
    "devDependencies": {
<<<<<<< HEAD
        "@aws-toolkits/telemetry": "0.0.29",
=======
        "@aws-toolkits/telemetry": "0.0.30",
>>>>>>> f190f03f
        "@types/adm-zip": "^0.4.32",
        "@types/async-lock": "^1.1.0",
        "@types/cross-spawn": "^6.0.0",
        "@types/del": "^3.0.1",
        "@types/fs-extra": "^8.0.1",
        "@types/glob": "^7.1.1",
        "@types/js-yaml": "^3.12.0",
        "@types/lodash": "^4.14.136",
        "@types/lolex": "^5.1.0",
        "@types/marked": "^0.6.5",
        "@types/mocha": "^7.0.2",
        "@types/node": "^10.14.22",
        "@types/readline-sync": "^1.4.3",
        "@types/request": "^2.47.1",
        "@types/semver": "^5.5.0",
        "@types/sinon": "^7.0.13",
        "@types/tcp-port-used": "^1.0.0",
        "@types/uuid": "^3.4.4",
        "@types/vscode": "1.42.0",
        "@types/xml2js": "^0.4.3",
        "@typescript-eslint/eslint-plugin": "^2.27.0",
        "@typescript-eslint/eslint-plugin-tslint": "^2.27.0",
        "@typescript-eslint/parser": "^2.27.0",
        "circular-dependency-plugin": "^5.2.0",
        "decache": "^4.4.0",
        "eslint": "^6.8.0",
        "eslint-config-prettier": "^6.10.1",
        "eslint-plugin-header": "^3.0.0",
        "eslint-plugin-no-null": "^1.0.2",
        "filemanager-webpack-plugin": "^2.0.5",
        "glob": "^7.1.4",
        "husky": "^2.3.0",
        "istanbul": "^0.4.5",
        "json-schema-to-typescript": "^8.2.0",
        "lolex": "^5.1.0",
        "marked": "^0.7.0",
        "mocha": "^7.1.1",
        "mocha-junit-reporter": "^1.23.3",
        "mocha-multi-reporters": "^1.1.7",
        "prettier": "^1.19.1",
        "pretty-quick": "^1.10.0",
        "readline-sync": "^1.4.9",
        "remap-istanbul": "^0.12.0",
        "sinon": "^7.4.2",
        "source-map-support": "^0.5.19",
        "terser-webpack-plugin": "^2.3.1",
        "ts-loader": "^6.2.0",
        "ts-mockito": "^2.5.0",
        "ts-node": "^8.5.2",
        "vsce": "^1.69.0",
        "vscode-nls-dev": "^3.3.1",
        "vscode-test": "^1.3.0",
        "webpack": "^4.41.2",
        "webpack-cli": "^3.3.10"
    },
    "dependencies": {
        "adm-zip": "^0.4.13",
        "amazon-states-language-service": "^1.1.6",
        "async-lock": "^1.1.3",
        "aws-sdk": "^2.581.0",
        "cloudformation-schema-js-yaml": "^1.0.1",
        "cross-spawn": "^6.0.5",
        "del": "^3.0.0",
        "fs-extra": "^8.1.0",
        "handlebars": "^4.7.6",
        "immutable": "^4.0.0-rc.12",
        "js-yaml": "^3.13.1",
        "jsonc-parser": "^2.0.2",
        "lodash": "^4.17.19",
        "moment": "^2.24.0",
        "original-fs": "^1.1.0",
        "portfinder": "^1.0.25",
        "request": "^2.88.0",
        "semver": "^5.6.0",
        "sleep-promise": "^8.0.1",
        "strip-ansi": "^5.2.0",
        "tcp-port-used": "^1.0.1",
        "triple-beam": "^1.3.0",
        "typescript": "^3.7.2",
        "uuid": "^3.3.2",
        "vscode-languageclient": "^6.1.1",
        "vscode-languageserver": "^6.1.1",
        "vscode-languageserver-textdocument": "^1.0.1",
        "vscode-nls": "^4.1.1",
        "vue": "^2.5.16",
        "winston": "^3.2.1",
        "winston-transport": "^4.3.0",
        "xml2js": "^0.4.19",
        "yaml": "^1.9.2"
    },
    "prettier": {
        "printWidth": 120,
        "trailingComma": "es5",
        "tabWidth": 4,
        "singleQuote": true,
        "semi": false,
        "bracketSpacing": true,
        "arrowParens": "avoid",
        "endOfLine": "lf"
    },
    "husky": {
        "hooks": {
            "pre-commit": "(git secrets --pre_commit_hook -- \"$@\" || echo 'Please install git-secrets https://github.com/awslabs/git-secrets to check for accidentally commited secrets!') && pretty-quick --staged"
        }
    }
}<|MERGE_RESOLUTION|>--- conflicted
+++ resolved
@@ -860,11 +860,8 @@
         "createRelease": "ts-node ./build-scripts/createRelease.ts"
     },
     "devDependencies": {
-<<<<<<< HEAD
         "@aws-toolkits/telemetry": "0.0.29",
-=======
         "@aws-toolkits/telemetry": "0.0.30",
->>>>>>> f190f03f
         "@types/adm-zip": "^0.4.32",
         "@types/async-lock": "^1.1.0",
         "@types/cross-spawn": "^6.0.0",
