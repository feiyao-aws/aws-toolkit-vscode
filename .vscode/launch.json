--- conflicted
+++ resolved
@@ -21,11 +21,7 @@
             "runtimeExecutable": "${execPath}",
             "args": [
                 "--extensionDevelopmentPath=${workspaceFolder}",
-<<<<<<< HEAD
-                "--extensionTestsPath=${workspaceFolder}/out/src/test/index.js"
-=======
-                "--extensionTestsPath=${workspaceFolder}/dist/src/test"
->>>>>>> 271d5ae8
+                "--extensionTestsPath=${workspaceFolder}/dist/src/test/index.js"
             ],
             "outFiles": ["${workspaceFolder}/dist/src/test/**/*.js"],
             "preLaunchTask": "npm: testCompile"
@@ -38,11 +34,7 @@
             "args": [
                 "${workspaceFolder}/dist/src/integrationTest-samples/",
                 "--extensionDevelopmentPath=${workspaceFolder}",
-<<<<<<< HEAD
-                "--extensionTestsPath=${workspaceFolder}/out/src/integrationTest/index.js"
-=======
-                "--extensionTestsPath=${workspaceFolder}/dist/src/integrationTest"
->>>>>>> 271d5ae8
+                "--extensionTestsPath=${workspaceFolder}/dist/src/integrationTest/index.js"
             ],
             "outFiles": ["${workspaceFolder}/dist/src/integrationTest/**/*.js"],
             "preLaunchTask": "npm: testCompile"
